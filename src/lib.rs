--- conflicted
+++ resolved
@@ -157,9 +157,6 @@
             tree
         }
 
-<<<<<<< HEAD
-        let us915 = from_array(&hexagons);
-=======
         fn naive_contains(region: &[H3Cell], target: H3Cell) -> bool {
             let promotions = (0..16)
                 .into_iter()
@@ -180,7 +177,6 @@
         }
 
         let us915 = from_array(&hexagons, base_res);
->>>>>>> f55663b9
 
         let tarpon_springs =
             H3Cell::from_coordinate(&coord! {x: -82.753822, y: 28.15215}, 12).unwrap();
@@ -188,15 +184,12 @@
             H3Cell::from_coordinate(&coord! {x: -83.101920, y: 28.128096}, 12).unwrap();
         let paris = H3Cell::from_coordinate(&coord! {x: 2.340340, y: 48.868680}, 12).unwrap();
 
-        //println!("tarpon springs: {:?}", parse_h3cell(tarpon_springs));
         assert!(us915.contains(tarpon_springs));
-<<<<<<< HEAD
-        //println!("tarpon springs: {:?}", parse_h3cell(gulf_of_mexico));
-=======
         assert!(naive_contains(&hexagons, tarpon_springs));
->>>>>>> f55663b9
+      
         assert!(!us915.contains(gulf_of_mexico));
         assert!(!naive_contains(&hexagons, gulf_of_mexico));
+      
         assert!(!us915.contains(paris));
         assert!(!naive_contains(&hexagons, paris));
 
